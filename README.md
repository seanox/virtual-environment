<p>
  <a href="https://github.com/seanox/virtual-environment/pulls"
    ><img src="https://img.shields.io/badge/development-active-green?style=for-the-badge"
  ></a>
  <!--
  <a href="https://github.com/seanox/virtual-environment/pulls"
      title="Development is waiting for new issues / requests / ideas"
    ><img src="https://img.shields.io/badge/development-passive-blue?style=for-the-badge"
  ></a>
  -->
  <a href="https://github.com/seanox/virtual-environment/issues"
    ><img src="https://img.shields.io/badge/maintenance-active-green?style=for-the-badge"
  ></a>
  <a href="http://seanox.de/contact"
    ><img src="https://img.shields.io/badge/support-active-green?style=for-the-badge"
  ></a>
</p>

# Description
Since about 2010, there is the project of a virtual environment with modular
structure for developers and users, so that they can use a fully pre-configured
environment with all programs, tools and services, without modifying the host
environment or requiring additional dedicated virtualization resources.

Short setup times, uniform tools with uniform configuration, uniform paths in
the file system, centralized maintenance and easy distribution and updating are
some of the benefits. The environment is easily customizable, can be quickly
switched to use for different projects, and the environment can be easily
transferred to other machines where work started can be continued.

__The project includes with [platform](platform), a tool for the initial
creation, use and management of the virtual environment and a
[module concept](modules) for the automatic integration and configuration of
tools and programs from any source on the Internet.__

__The module concept is a successful PoC (proof of concept), but is not
currently the focus of the project. So the software has to be set up manually
in the virtual environment, but that's easy because it's a normal drive.__

Since in large companies the strict use of BitLocker is often required, this is
also supported.

__What is the difference with PortableApps.com or portapps.io?__

The virtual environment focuses on the virtual drive as a platform. It is about
the advantages that the platform can be used as a single file and programs and
services can be used in it with a complete configuration and with reliable
absolute paths.

The integration and distribution of portable applications are not the ambition
of this project.

The use of modules for the integration of programs and services is planned, but
is more an exemplification of the possibilities for the integration of programs
and services. However, it is not the intention of the project to establish a
corresponding eco-system or repository.

[PortableApps.com](https://portableapps.com/apps) and
[portapps.io](https://portapps.io/apps) complement the virtual environment
perfectly and both release very good portable versions of programs that can be
used in the virtual environment.

## Advantages
- A virtual drive is used, which contains all data in one file.
- The drives can also be supplied and used via the network.
- Only one large file can be copied faster and also shared.
- Snapshots and versioning are possible.
- Multiple drives with different environments can be used in parallel on one computer. 
- Fast switching between different drives and environments is possible.
- Fixed drive letters and paths are used.
- The use of the file system and registry from the host is avoided.
- Environments can be maintained and distributed centrally.
- A team use the same environment with the same paths and configurations, which facilitates automation.

# Features
- Supports VHD, VHDX as virtual drive also with Bitlocker
- Functions to create, launch, manage and compact the environment
- The environment is immediately usable after creation
- Integrated program launcher with optimized keyboard support for fast program access
- Personalization of environment and programs through a separate key values file
- Very small and resource-efficient implementation of the platform
- The use of the local file system and the registry is avoided
- Easy customization according to the requirements
- Simplifies centralized maintenance and distribution
- Simplifies automation

<<<<<<< HEAD
# Licence Agreement
LIZENZBEDINGUNGEN - Seanox Software Solutions ist ein Open-Source-Projekt, im
Folgenden Seanox Software Solutions oder kurz Seanox genannt.

Diese Software unterliegt der Version 2 der Apache License.

Copyright (C) 2025 Seanox Software Solutions
=======
# License Terms
Seanox Software Solutions is an open-source project, hereinafter referred to as
__Seanox__.

This software is licensed under the __Apache License, Version 2.0__.

__Copyright (C) 2025 Seanox Software Solutions__
>>>>>>> c928de24

Licensed under the Apache License, Version 2.0 (the "License"); you may not use
this file except in compliance with the License. You may obtain a copy of the
License at

https://www.apache.org/licenses/LICENSE-2.0

Unless required by applicable law or agreed to in writing, software distributed
under the License is distributed on an "AS IS" BASIS, WITHOUT WARRANTIES OR
CONDITIONS OF ANY KIND, either express or implied. See the License for the
specific language governing permissions and limitations under the License.

# System Requirement
- Microsoft Windows 10 or higher
- Microsoft .NET 4.8.x or higher (for runtime)
- [Microsoft .NET 4.8.x Developer Pack or higher](
      https://dotnet.microsoft.com/en-us/download/dotnet-framework/net48) (for development only)

# Downloads
<<<<<<< HEAD
[Seanox Virtual Environment 3.6.0](https://github.com/seanox/virtual-environment/releases/download/3.6.0/seanox-platform-3.6.0.zip)  
[Seanox Virtual Environment 3.6.0 Update](https://github.com/seanox/virtual-environment/releases/download/3.6.0/seanox-platform-3.6.0-update.zip) for existing environment
=======
[Seanox Virtual Environment 3.7.0](https://github.com/seanox/virtual-environment/releases/download/3.7.0/seanox-platform-3.7.0.zip)  
[Seanox Virtual Environment 3.7.0 Update](https://github.com/seanox/virtual-environment/releases/download/3.7.0/seanox-platform-3.7.0-update.zip) for existing environment
>>>>>>> c928de24

## Example
Download the master templates as virtual environments (approx __4 GB__ /
last update 2024-09-20):  
https://seanox.com/storage/master-3.6.0.7z  
https://seanox.com/storage/master-proxy-3.6.0.7z

Included is a complete development environment with various tools for AWS,
Kubernetes, Terraform, Java and Node.js, including a customized Eclipse, a
PostgreSQL database and much more.

Start `master.exe B: attach`.

The host key combination for the launcher: `Win + ESC`

To exit, use the Detach button at the bottom right of the launcher.

<img src="resources/example.gif"/>

## Use the examples as a template for your own environment
- Download the example(s)
- Rename `master.exe`, `master.ini` and `master.vhdx` to your name

Next steps are optional and after attaching

- Change the label of the virtual disk (properties of disk)
- Change the name of the virtual volume in `AutoRun.inf`

# Usage
- Download the last release of [seanox-platform.zip](#downloads)
- Extract the file to any location in the local file system
- Rename __platform.exe__ to the name that will be used for the environment and drive

Then the program can be used as follows::

`usage: platform.exe A-Z: [create|attach|detach|compact|shortcuts]  `

Example
- `platform.exe B: create` to create the initial environment as VHDX
- `platform.exe B: shortcuts` to create the usual calls as shortcuts
- `platform.exe B: attach` to attach the environment

Configure __Startup.cmd__ in the root directory of the virtual environment and
add the desired programs and services. It is recommended to use a launcher so
that the environment variables are available to the called programs. Detach
should also be started via the launcher if programs and services are terminated
when detaching and the environment variables are needed for this.

- `platform.exe B: detach` to detach the environment
- `platform.exe B: compact` to compact the virtual disk

__Module integration will come later, but will be similar.__

<img src="resources/usage.gif"/>

# Changes
<<<<<<< HEAD
## 3.6.0 20251206  
BF: Platform: Optimization and corrections  
BF: Launcher: Correction/optimization  
BF: Launcher: Correction when using custom scaling  
BF: Settings: Correction to ignore invalid paths in section [FILES]  
BF: Platform: Names of environment variables are case-sensitive  
CR: Platform: Omission of the steps recorder (deprecated by Microsoft)  
CR: Platform: Simplification of the terminal action  
CR: Launcher: Added events (SessionEndingReason)  
=======
## 3.7.0 20251207  
__Version 3.6.0 contained outdated components due to a merge issue.__    
__The release was withdrawn and replaced by version 3.7.0.__  

BF: Review: Optimization and corrections  
BF: Settings: Correction to ignore invalid paths in section [FILES]  
BF: Platform: Optimization and corrections  
BF: Platform: Names of environment variables are case-sensitive  
BF: StartUp: Optimization and corrections  
BF: Launcher: Correction/optimization  
BF: Launcher: Correction when using custom scaling  
CR: Platform: Omission of the steps recorder (deprecated by Microsoft)  
CR: Platform: Simplification of the terminal action  
CR: Platform: Optimization and corrections  
CR: StartUp: Optimization  
CR: Launcher: Optimization and corrections  
CR: Launcher: Added additional environment variables for the tile action  
>>>>>>> c928de24

[Read more](https://raw.githubusercontent.com/seanox/virtual-environment/main/CHANGES)

# Contact
[Issues](https://github.com/seanox/virtual-environment/issues)  
[Requests](https://github.com/seanox/virtual-environment/pulls)  
[Mail](https://seanox.com/contact)<|MERGE_RESOLUTION|>--- conflicted
+++ resolved
@@ -84,15 +84,6 @@
 - Simplifies centralized maintenance and distribution
 - Simplifies automation
 
-<<<<<<< HEAD
-# Licence Agreement
-LIZENZBEDINGUNGEN - Seanox Software Solutions ist ein Open-Source-Projekt, im
-Folgenden Seanox Software Solutions oder kurz Seanox genannt.
-
-Diese Software unterliegt der Version 2 der Apache License.
-
-Copyright (C) 2025 Seanox Software Solutions
-=======
 # License Terms
 Seanox Software Solutions is an open-source project, hereinafter referred to as
 __Seanox__.
@@ -100,7 +91,6 @@
 This software is licensed under the __Apache License, Version 2.0__.
 
 __Copyright (C) 2025 Seanox Software Solutions__
->>>>>>> c928de24
 
 Licensed under the Apache License, Version 2.0 (the "License"); you may not use
 this file except in compliance with the License. You may obtain a copy of the
@@ -120,13 +110,8 @@
       https://dotnet.microsoft.com/en-us/download/dotnet-framework/net48) (for development only)
 
 # Downloads
-<<<<<<< HEAD
-[Seanox Virtual Environment 3.6.0](https://github.com/seanox/virtual-environment/releases/download/3.6.0/seanox-platform-3.6.0.zip)  
-[Seanox Virtual Environment 3.6.0 Update](https://github.com/seanox/virtual-environment/releases/download/3.6.0/seanox-platform-3.6.0-update.zip) for existing environment
-=======
 [Seanox Virtual Environment 3.7.0](https://github.com/seanox/virtual-environment/releases/download/3.7.0/seanox-platform-3.7.0.zip)  
 [Seanox Virtual Environment 3.7.0 Update](https://github.com/seanox/virtual-environment/releases/download/3.7.0/seanox-platform-3.7.0-update.zip) for existing environment
->>>>>>> c928de24
 
 ## Example
 Download the master templates as virtual environments (approx __4 GB__ /
@@ -183,17 +168,6 @@
 <img src="resources/usage.gif"/>
 
 # Changes
-<<<<<<< HEAD
-## 3.6.0 20251206  
-BF: Platform: Optimization and corrections  
-BF: Launcher: Correction/optimization  
-BF: Launcher: Correction when using custom scaling  
-BF: Settings: Correction to ignore invalid paths in section [FILES]  
-BF: Platform: Names of environment variables are case-sensitive  
-CR: Platform: Omission of the steps recorder (deprecated by Microsoft)  
-CR: Platform: Simplification of the terminal action  
-CR: Launcher: Added events (SessionEndingReason)  
-=======
 ## 3.7.0 20251207  
 __Version 3.6.0 contained outdated components due to a merge issue.__    
 __The release was withdrawn and replaced by version 3.7.0.__  
@@ -211,7 +185,6 @@
 CR: StartUp: Optimization  
 CR: Launcher: Optimization and corrections  
 CR: Launcher: Added additional environment variables for the tile action  
->>>>>>> c928de24
 
 [Read more](https://raw.githubusercontent.com/seanox/virtual-environment/main/CHANGES)
 
