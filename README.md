<p>
  <!--
  <a href="https://github.com/seanox/virtual-environment/pulls"
    ><img src="https://img.shields.io/badge/development-active-green?style=for-the-badge"
  ></a>
  --> 
  <a href="https://github.com/seanox/virtual-environment/pulls"
      title="Development is waiting for new issues / requests / ideas"
    ><img src="https://img.shields.io/badge/development-passive-blue?style=for-the-badge"
  ></a>
  <a href="https://github.com/seanox/virtual-environment/issues"
    ><img src="https://img.shields.io/badge/maintenance-active-green?style=for-the-badge"
  ></a>
  <a href="http://seanox.de/contact"
    ><img src="https://img.shields.io/badge/support-active-green?style=for-the-badge"
  ></a>
</p>


# Description
Since about 2010, there is the project of virtual environment with modular
structure for developers and users, so that they can use a completely
pre-configured environment with all programs, tools and services, without the
host environment interfering with the running operating system and devouring
resources.

Short setup times, uniform tools with uniform configuration, uniform paths in
the file system, centralized maintenance and easy distribution and updating are
some of the benefits. The environment is easily customizable, can be quickly
switched to use for different projects, and the environment can be easily
transferred to other machines where work started can be continued.

__The project includes with [platform](platform), a tool for the initial
creation, use and management of the virtual environment and a
[module concept](modules) for the automatic integration and configuration of
tools and programs from any source on the Internet.__

__The module concept is a successful PoC (proof of concept), but is not
currently the focus of the project. So the software has to be set up manually
in the virtual environment, but that's easy because it's a normal drive.__

Since in large companies the strict use of BitLocker is often required, this is
also supported.

__What is the difference with PortableApps.com or portapps.io?__

The virtual environment focuses on the virtual drive as a platform. It is about
the advantages that the platform can be used as a single file and programs and
services can be used in it with a complete configuration and with reliable
absolute paths.

The integration and distribution of portable applications are not the ambition
of this project.

The use of modules for the integration of programs and services is planned, but
is more an exemplification of the possibilities for the integration of programs
and services. However, it is not the intention of the project to establish a
corresponding eco-system or repository.

[PortableApps.com](https://portableapps.com/apps) and
[portapps.io](https://portapps.io/apps) complement the virtual environment
perfectly and both release very good portable versions of programs that can be
used in the virtual environment.


## Advantages
- A virtual drive is used, which contains all data in one file.
- The drives can also be supplied and used via the network.
- Only one large file can be copied faster and also shared.
- Snapshots and versioning are possible.
- Multiple drives with different environments can be used in parallel on one computer. 
- Fast switching between different drives and environments is possible.
- Fixed drive letters and paths are used.
- The use of the file system and registry from the host is avoided.
- Environments can be maintained and distributed centrally.
- A team use the same environment with the same paths and configurations, which facilitates automation.


# Features
- Supports VHD, VHDX as virtual drive also with Bitlocker
- Functions to create, launch, manage and compact the environment
- The environment is immediately usable after creation
- Integrated program launcher with optimized keyboard support for fast program access
- Personalization of environment and programs through a separate key values file
- Very small and resource-efficient implementation of the platform
- The use of the local file system and the registry is avoided
- Easy customization according to the requirements
- Simplifies centralized maintenance and distribution
- Simplifies automation


# Licence Agreement
LIZENZBEDINGUNGEN - Seanox Software Solutions ist ein Open-Source-Projekt, im
Folgenden Seanox Software Solutions oder kurz Seanox genannt.

Diese Software unterliegt der Version 2 der Apache License.

Copyright (C) 2024 Seanox Software Solutions

Licensed under the Apache License, Version 2.0 (the "License"); you may not use
this file except in compliance with the License. You may obtain a copy of the
License at

https://www.apache.org/licenses/LICENSE-2.0

Unless required by applicable law or agreed to in writing, software distributed
under the License is distributed on an "AS IS" BASIS, WITHOUT WARRANTIES OR
CONDITIONS OF ANY KIND, either express or implied. See the License for the
specific language governing permissions and limitations under the License.


# System Requirement
- Microsoft Windows 10 or higher
- Microsoft .NET 4.8.x or higher (for runtime)
<<<<<<< HEAD
- [Microsoft .NET 8.0.x or higher](
      https://dotnet.microsoft.com/en-us/download/dotnet-framework/net48) (for development only)
=======
- [Microsoft .NET 4.8.x Developer Pack or higher](
    https://dotnet.microsoft.com/en-us/download/dotnet-framework/net48) (for development only)


  https://dotnet.microsoft.com/en-us/download/dotnet-framework/net48
>>>>>>> 0326129d


# Downloads
[Seanox Virtual Environment 3.4.0](https://github.com/seanox/virtual-environment/releases/download/3.4.0/seanox-platform-3.4.0.zip)  
[Seanox Virtual Environment 3.4.0 Update](https://github.com/seanox/virtual-environment/releases/download/3.4.0/seanox-platform-3.4.0-update.zip) for existing environment


## Example
Download the master templates as virtual environments (approx __4 GB__ /
last update 2024-04-21):  
https://seanox.com/storage/master-3.5.0.7z  
https://seanox.com/storage/master-proxy-3.5.0.7z

Included is a complete development environment with various tools for AWS,
Kubernetes, Terraform, Java and Node.js, including a customized Eclipse, a
PostgreSQL database and much more.

Start `master.exe B: attach`.

The host key combination for the launcher: `Win + ESC`

To exit, use the Detach button at the bottom right of the launcher.

<img src="resources/example.gif"/>

## Use the examples as a template for your own environment
- Download the example(s)
- Rename `master.exe`, `master.ini` and `master.vhdx` to your name

Next steps are optional and after attaching

- Change the label of the virtual disk (properties of disk)
- Change the name of the virtual volume in `AutoRun.inf`


# Usage
- Download the last release of [seanox-platform.zip](#downloads)
- Extract the file to any location in the local file system
- Rename __platform.exe__ to the name that will be used for the environment and drive

Then the program can be used as follows::

`usage: platform.exe A-Z: [create|attach|detach|compact|shortcuts]  `

Example
- `platform.exe B: create` to create the initial environment as VHDX
- `platform.exe B: shortcuts` to create the usual calls as shortcuts
- `platform.exe B: attach` to attach the environment

Configure __Startup.cmd__ in the root directory of the virtual environment and
add the desired programs and services. It is recommended to use a launcher so
that the environment variables are available to the called programs. Detach
should also be started via the launcher if programs and services are terminated
when detaching and the environment variables are needed for this.

- `platform.exe B: detach` to detach the environment
- `platform.exe B: compact` to compact the virtual disk

__Module integration will come later, but will be similar.__

<img src="resources/usage.gif"/>


# Changes
## 3.4.0 20240302  
BF: Review: Optimization and corrections  
BF: DiskPart: Optimization when attaching disks with the same label  
BF: DiskPart: Correction when creating with Windows 11  
CR: DiskPart: Optimization of detach if an error occurs  
CR: Macros: Optimization of the use of WORKDIR  
CR: Macros: Usable as direct short commands  
CR: Project: Updated TargetFrameworkVersion to v4.8  
CR: Platform: Refactoring of the standard directory structure  
CR: Launcher: Updated TargetFrameworkVersion to v4.8  
CR: Startup: Updated TargetFrameworkVersion to v4.8  

[Read more](https://raw.githubusercontent.com/seanox/virtual-environment/main/CHANGES)


# Contact
[Issues](https://github.com/seanox/virtual-environment/issues)  
[Requests](https://github.com/seanox/virtual-environment/pulls)  
[Mail](http://seanox.de/contact)<|MERGE_RESOLUTION|>--- conflicted
+++ resolved
@@ -112,16 +112,8 @@
 # System Requirement
 - Microsoft Windows 10 or higher
 - Microsoft .NET 4.8.x or higher (for runtime)
-<<<<<<< HEAD
-- [Microsoft .NET 8.0.x or higher](
-      https://dotnet.microsoft.com/en-us/download/dotnet-framework/net48) (for development only)
-=======
-- [Microsoft .NET 4.8.x Developer Pack or higher](
-    https://dotnet.microsoft.com/en-us/download/dotnet-framework/net48) (for development only)
-
-
-  https://dotnet.microsoft.com/en-us/download/dotnet-framework/net48
->>>>>>> 0326129d
+- [Microsoft .NET 4.8.x or higher](
+      https://dotnet.microsoft.com/en-us/download/dotnet) (for development only)
 
 
 # Downloads
