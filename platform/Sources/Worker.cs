<<<<<<< HEAD
﻿// LICENSE TERMS - Seanox Software Solutions is an open source project,
// hereinafter referred to as Seanox Software Solutions or Seanox for short.
// This software is subject to version 2 of the Apache License.
//
// Virtual Environment Platform
=======
﻿// Virtual Environment Platform
>>>>>>> c928de24
// Creates, starts and controls a virtual environment.
// Copyright (C) 2025 Seanox Software Solutions
//
// Licensed under the Apache License, Version 2.0 (the "License"); you may not
// use this file except in compliance with the License. You may obtain a copy of
// the License at
//
// https://www.apache.org/licenses/LICENSE-2.0
//
// Unless required by applicable law or agreed to in writing, software
// distributed under the License is distributed on an "AS IS" BASIS, WITHOUT
// WARRANTIES OR CONDITIONS OF ANY KIND, either express or implied. See the
// License for the specific language governing permissions and limitations under
// the License.

using System;
using System.Collections.Generic;
using System.Drawing;
using System.IO;
using System.Linq;
using System.Reflection;
using System.Threading;
using System.Windows.Forms;

namespace VirtualEnvironment.Platform
{
    internal partial class Worker : Form, Messages.ISubscriber
    {
        internal enum Task
        {
            Attach,
            Create,
            Compact,
            Detach,
            Shortcuts,
            Usage
        }

        internal Worker(Task task, string drive, string diskFile)
        {
            Messages.Subscribe(this);

            InitializeComponent();
            
            Output.Font = new Font(SystemFonts.DialogFont.FontFamily, 9.25f);
            Label.Font = new Font(SystemFonts.DialogFont.FontFamily, 8.25f);

            Paint += OnPaint; 
            
            System.Threading.Tasks.Task.Run(() => WorkerAction(task, drive, diskFile));
        }
        
        private void OnPaint(object sender, PaintEventArgs paintEvent)
        {
            TruncateLabelTextToFit(paintEvent.Graphics, Output);
        }

        private static void TruncateLabelTextToFit(Graphics graphics, Label label)
        {
            if (String.IsNullOrEmpty(label.Text))
                return;
            
            Func<string, bool> isTextWidthSuitable = text =>
                graphics.MeasureString(text, label.Font).Width > label.Width;

            Func<string, string> truncateText = text =>
            {
                if (!isTextWidthSuitable(text))
                    return text; 
                while (text.Length > 0
                       && isTextWidthSuitable(text + "..."))
                    text = text.Substring(0, text.Length - 1);
                return text + "...";
            };            
            
            label.Text = string.Join(Environment.NewLine, 
                label.Text.Split(new[] { '\r', '\n' }, StringSplitOptions.RemoveEmptyEntries)
                    .Select(truncateText));
        }

        private void WorkerAction(Task task, string drive, string diskFile)
        {
            try
            {
                var assembly = Assembly.GetExecutingAssembly();
                var applicationPath = assembly.Location;
                var applicationFile = Path.GetFileName(applicationPath);
                var applicationVersion = assembly.GetName().Version;
                var applicationBuild = assembly.GetCustomAttributes<AssemblyMetadataAttribute>()
                    .FirstOrDefault(attribute => attribute.Key == "Build")?.Value;

                switch (task)
                {
                    case Task.Attach:
                        Service.Attach(drive, diskFile);
                        break;

                    case Task.Create:
                        Service.Create(drive, diskFile);
                        break;
                    
                    case Task.Compact:
                        Service.Compact(drive, diskFile);
                        break;
                    
                    case Task.Detach:
                        Service.Detach(drive, diskFile);
                        break;
                 
                    case Task.Shortcuts:
                        Service.Shortcuts(drive, diskFile);
                        break;
                    
                    default:
                        Messages.Push(Messages.Type.Error,
                            String.Format(Resources.ApplicationVersion, applicationVersion, applicationBuild),
                            String.Format(Resources.ApplicationUsage, applicationFile));
                        break;
                }
            }
            catch (Exception exception)
            {
                if (exception is DiskpartException diskpartException)
                    Messages.Push(Messages.Type.Error, diskpartException.Context, diskpartException.Message, diskpartException.Details);
                else if (exception is ServiceException serviceException)
                    Messages.Push(Messages.Type.Error, serviceException.Context, serviceException.Message, serviceException.Details);
                else Messages.Push(Messages.Type.Error, exception);
                if (new[] {Task.Attach, Task.Create, Task.Compact}.Contains(task))
                    Diskpart.AbortDisk(drive, diskFile);
            }
        }

        private void ShowWaitingLoop(Messages.Type type)
        {
            var originSize = Progress.Size;
            Progress.Visible = true;
            for (var width = 1; width < originSize.Width; width += 1)
            {
                Progress.Size = new Size(Math.Min(width, originSize.Width), originSize.Height);
                Refresh();
                Thread.Sleep(Messages.Type.Error == type ? 75 : 25);
            }
            Thread.Sleep(500);
            Progress.Visible = false;
        }

        private static readonly HashSet<Messages.Type> MESSAGE_TYPE_LIST = new HashSet<Messages.Type>()
        {
            Messages.Type.Error,
            Messages.Type.Trace,
            Messages.Type.Exit
        };

        private string _context;

        void Messages.ISubscriber.Receive(Messages.Message message)
        {
            if (!MESSAGE_TYPE_LIST.Contains(message.Type))
                return;
            
            // (Begin)Invoke is required because, in Windows Forms, all changes
            // to UI elements such as text, colors, or sizes must be executed in
            // the main UI thread. If the method is called from a background
            // thread, Invoke ensures that execution is transferred to the UI
            // thread to avoid thread safety issues.
            
            // BeginInvoke starts the update asynchronously, allowing the UI to
            // react faster because it does not have to wait for Invoke to
            // complete and does not block the application. This improves
            // performance and keeps the application responsive.
            
            BeginInvoke((MethodInvoker)(() =>
            {
                var context = message.Context?.Trim() ?? _context ?? string.Empty;

                var content = Convert.ToString(message.Data ?? String.Empty);
                if (message.Data is ServiceException serviceException)
                {
                    content = serviceException.Message;
                    context = serviceException.Context;
                }
                else if (message.Data is DiskpartException diskpartException)
                {
                    content = diskpartException.Message;
                    context = diskpartException.Context;
                }
                else if (message.Data is Exception exception)
                {
                    content = String.Format(
                        Resources.ApplicationUnexpectedErrorOccurred,
                        exception.GetType().Name);
                    content = $"{content}{Environment.NewLine}{exception.Message}";
                }
                    
                _context = context;                
                
                content = content.Trim()
                    .Split(new[] { '\r', '\n' }, StringSplitOptions.RemoveEmptyEntries)
                    .Select(line => line.Trim())
                    .FirstOrDefault();
                content = ($"{context}{Environment.NewLine}{content}").Trim();

                if (Messages.Type.Trace == message.Type
                        || Messages.Type.Exit == message.Type)
                {
                    Output.Text = content;
                    Refresh();
                    
                    if (Messages.Type.Exit != message.Type)
                        return;
                    
                    ShowWaitingLoop(message.Type);
                    Close();
                    
                    return;
                }

                Output.Text = String.Empty;
                Refresh();

                BackColor = Color.FromArgb(250, 225, 150);
                Progress.BackColor = Color.FromArgb(200, 150, 75);
                Label.ForeColor = Progress.BackColor;
                Refresh();
                
                Output.Text = content;
                Refresh();
                
                ShowWaitingLoop(message.Type);
                Close();
            }));
        }
    }
}<|MERGE_RESOLUTION|>--- conflicted
+++ resolved
@@ -1,12 +1,4 @@
-<<<<<<< HEAD
-﻿// LICENSE TERMS - Seanox Software Solutions is an open source project,
-// hereinafter referred to as Seanox Software Solutions or Seanox for short.
-// This software is subject to version 2 of the Apache License.
-//
 // Virtual Environment Platform
-=======
-﻿// Virtual Environment Platform
->>>>>>> c928de24
 // Creates, starts and controls a virtual environment.
 // Copyright (C) 2025 Seanox Software Solutions
 //
@@ -54,11 +46,11 @@
             Output.Font = new Font(SystemFonts.DialogFont.FontFamily, 9.25f);
             Label.Font = new Font(SystemFonts.DialogFont.FontFamily, 8.25f);
 
-            Paint += OnPaint; 
-            
+            Paint += OnPaint;
+
             System.Threading.Tasks.Task.Run(() => WorkerAction(task, drive, diskFile));
         }
-        
+
         private void OnPaint(object sender, PaintEventArgs paintEvent)
         {
             TruncateLabelTextToFit(paintEvent.Graphics, Output);
@@ -68,21 +60,21 @@
         {
             if (String.IsNullOrEmpty(label.Text))
                 return;
-            
+
             Func<string, bool> isTextWidthSuitable = text =>
                 graphics.MeasureString(text, label.Font).Width > label.Width;
 
             Func<string, string> truncateText = text =>
             {
                 if (!isTextWidthSuitable(text))
-                    return text; 
+                    return text;
                 while (text.Length > 0
                        && isTextWidthSuitable(text + "..."))
                     text = text.Substring(0, text.Length - 1);
                 return text + "...";
-            };            
-            
-            label.Text = string.Join(Environment.NewLine, 
+            };
+
+            label.Text = string.Join(Environment.NewLine,
                 label.Text.Split(new[] { '\r', '\n' }, StringSplitOptions.RemoveEmptyEntries)
                     .Select(truncateText));
         }
@@ -107,19 +99,19 @@
                     case Task.Create:
                         Service.Create(drive, diskFile);
                         break;
-                    
+
                     case Task.Compact:
                         Service.Compact(drive, diskFile);
                         break;
-                    
+
                     case Task.Detach:
                         Service.Detach(drive, diskFile);
                         break;
-                 
+
                     case Task.Shortcuts:
                         Service.Shortcuts(drive, diskFile);
                         break;
-                    
+
                     default:
                         Messages.Push(Messages.Type.Error,
                             String.Format(Resources.ApplicationVersion, applicationVersion, applicationBuild),
@@ -166,18 +158,18 @@
         {
             if (!MESSAGE_TYPE_LIST.Contains(message.Type))
                 return;
-            
+
             // (Begin)Invoke is required because, in Windows Forms, all changes
             // to UI elements such as text, colors, or sizes must be executed in
             // the main UI thread. If the method is called from a background
             // thread, Invoke ensures that execution is transferred to the UI
             // thread to avoid thread safety issues.
-            
+
             // BeginInvoke starts the update asynchronously, allowing the UI to
             // react faster because it does not have to wait for Invoke to
             // complete and does not block the application. This improves
             // performance and keeps the application responsive.
-            
+
             BeginInvoke((MethodInvoker)(() =>
             {
                 var context = message.Context?.Trim() ?? _context ?? string.Empty;
@@ -200,9 +192,9 @@
                         exception.GetType().Name);
                     content = $"{content}{Environment.NewLine}{exception.Message}";
                 }
-                    
-                _context = context;                
-                
+
+                _context = context;
+
                 content = content.Trim()
                     .Split(new[] { '\r', '\n' }, StringSplitOptions.RemoveEmptyEntries)
                     .Select(line => line.Trim())
@@ -214,13 +206,13 @@
                 {
                     Output.Text = content;
                     Refresh();
-                    
+
                     if (Messages.Type.Exit != message.Type)
                         return;
-                    
+
                     ShowWaitingLoop(message.Type);
                     Close();
-                    
+
                     return;
                 }
 
@@ -231,10 +223,10 @@
                 Progress.BackColor = Color.FromArgb(200, 150, 75);
                 Label.ForeColor = Progress.BackColor;
                 Refresh();
-                
+
                 Output.Text = content;
                 Refresh();
-                
+
                 ShowWaitingLoop(message.Type);
                 Close();
             }));
