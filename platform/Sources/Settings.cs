<<<<<<< HEAD
﻿// LICENSE TERMS - Seanox Software Solutions is an open source project,
// hereinafter referred to as Seanox Software Solutions or Seanox for short.
// This software is subject to version 2 of the Apache License.
//
// Virtual Environment Platform
=======
﻿// Virtual Environment Platform
>>>>>>> c928de24
// Creates, starts and controls a virtual environment.
// Copyright (C) 2025 Seanox Software Solutions
//
// Licensed under the Apache License, Version 2.0 (the "License"); you may not
// use this file except in compliance with the License. You may obtain a copy of
// the License at
//
// https://www.apache.org/licenses/LICENSE-2.0
//
// Unless required by applicable law or agreed to in writing, software
// distributed under the License is distributed on an "AS IS" BASIS, WITHOUT
// WARRANTIES OR CONDITIONS OF ANY KIND, either express or implied. See the
// License for the specific language governing permissions and limitations under
// the License.

using System;
using System.Collections;
using System.Collections.Generic;
using System.IO;
using System.Linq;
using System.Reflection;
using System.Runtime.InteropServices;
using System.Text;
using System.Text.RegularExpressions;

namespace VirtualEnvironment.Platform
{
    internal static class Settings
    {
        [DllImport("kernel32.dll", CharSet = CharSet.Auto)]
        private static extern uint GetPrivateProfileString(
            string lpAppName,
            string lpKeyName,
            string lpDefault,
            StringBuilder lpReturnedString,
            uint nSize,
            string lpFileName);
        
        [DllImport("kernel32.dll", CharSet = CharSet.Auto)]
        private static extern uint GetPrivateProfileSection(
            string lpAppName,
            StringBuilder lpReturnedString,
            uint nSize,
            string lpFileName);
        
        internal static readonly Dictionary<string, string> Environment;
        
        internal static readonly HashSet<string> Filesystem;
        
        internal static readonly HashSet<string> Registry;
        
        internal static readonly HashSet<string> Customs;
        
        private const string SECTION_ENVIRONMENT = "ENVIRONMENT";  
        private const string SECTION_FILESYSTEM = "FILESYSTEM";  
        private const string SECTION_REGISTRY = "REGISTRY";  
        private const string SECTION_CUSTOMS = "CUSTOMS";  
        
        private static readonly Regex PATTERN_PLACEHOLDER =
            new Regex(@"#\[\s*([a-z_](?:[\w\.\-]*[a-z0-9_])?)\s*\]", RegexOptions.IgnoreCase);
        
        static Settings()
        {
            Environment = new Dictionary<string, string>(StringComparer.OrdinalIgnoreCase);
            foreach (DictionaryEntry entry in System.Environment.GetEnvironmentVariables())
                Environment[(string)entry.Key] = (string)entry.Value;
            Filesystem = new HashSet<string>(StringComparer.OrdinalIgnoreCase);
            Registry = new HashSet<string>(StringComparer.OrdinalIgnoreCase);
            Customs = new HashSet<string>(StringComparer.OrdinalIgnoreCase);
            
            var applicationPath = Assembly.GetExecutingAssembly().Location;
            var iniFilePath = Path.Combine(Path.GetDirectoryName(applicationPath),
                Path.GetFileNameWithoutExtension(applicationPath) + ".ini");
            var iniFile = new FileInfo(iniFilePath);
            if (!iniFile.Exists)
                return;
            
            // With the exception of FILESYSTEM, placeholders and system
            // environment variables are replaced in the configuration values.
            // With FILESYSTEM, the environment variables remain unchanged as
            // they are required in the path for the storage. This serves both
            // to reduce the path length and to mask the drive letter.
                
            foreach (var key in GetSectionKeys(iniFile, SECTION_ENVIRONMENT))
                Environment.Add(key, NormalizeValue(GetSectionKey(iniFile, SECTION_ENVIRONMENT, key)));
            foreach (var line in GetSectionLines(iniFile, SECTION_FILESYSTEM))
                Filesystem.Add(NormalizeValuePlaceholder(line));
            foreach (var line in GetSectionLines(iniFile, SECTION_REGISTRY))
                Registry.Add(NormalizeValue(line));
            foreach (var line in GetSectionLines(iniFile, SECTION_CUSTOMS))
                Customs.Add(NormalizeValue(line));
        }
        
        private static IEnumerable<string> GetSectionKeys(FileInfo file, string section)
        {
            if (!file.Exists)
                return Array.Empty<string>();
            var buffer = new StringBuilder((int)file.Length);
            GetPrivateProfileString(section, null, null, buffer, (uint)buffer.Capacity, file.FullName);
            return buffer.ToString().Split(new[] { '\0' }, StringSplitOptions.RemoveEmptyEntries);
        }
        
        private static string GetSectionKey(FileInfo file, string section, string key, string defaultValue = "")
        {
            var result = new StringBuilder((int)file.Length);
            GetPrivateProfileString(section, key, defaultValue, result, (uint)result.Capacity, file.FullName);
            return result.ToString();
        }
        
        private static IEnumerable<string> GetSectionLines(FileInfo file, string section)
        {
            if (!file.Exists)
                return Array.Empty<string>();
            var buffer = new StringBuilder((int)file.Length);
            GetPrivateProfileSection(section, buffer, (uint)buffer.Capacity, file.FullName);
            return buffer.ToString()
                .Split(new[] { '\0' }, StringSplitOptions.RemoveEmptyEntries)
                .Select(line => line.Trim())
                .Where(line =>
                    !String.IsNullOrEmpty(line)
                        && !line.StartsWith(";"));
        }
        
        private static string NormalizeValuePlaceholder(string value)
        {
            return PATTERN_PLACEHOLDER.Replace(value, match =>
                Environment.TryGetValue(match.Groups[1].Value, value: out var expression)
                    ? expression : match.ToString()).Trim();
        }

        private static string NormalizeValue(string value)
        {
            value = NormalizeValuePlaceholder(value);
            value = System.Environment.ExpandEnvironmentVariables(value).Trim();
            return value;
        }
    }
}<|MERGE_RESOLUTION|>--- conflicted
+++ resolved
@@ -1,12 +1,4 @@
-<<<<<<< HEAD
-﻿// LICENSE TERMS - Seanox Software Solutions is an open source project,
-// hereinafter referred to as Seanox Software Solutions or Seanox for short.
-// This software is subject to version 2 of the Apache License.
-//
 // Virtual Environment Platform
-=======
-﻿// Virtual Environment Platform
->>>>>>> c928de24
 // Creates, starts and controls a virtual environment.
 // Copyright (C) 2025 Seanox Software Solutions
 //
@@ -60,14 +52,14 @@
         
         internal static readonly HashSet<string> Customs;
         
-        private const string SECTION_ENVIRONMENT = "ENVIRONMENT";  
-        private const string SECTION_FILESYSTEM = "FILESYSTEM";  
-        private const string SECTION_REGISTRY = "REGISTRY";  
-        private const string SECTION_CUSTOMS = "CUSTOMS";  
+        private const string SECTION_ENVIRONMENT = "ENVIRONMENT";
+        private const string SECTION_FILESYSTEM = "FILESYSTEM";
+        private const string SECTION_REGISTRY = "REGISTRY";
+        private const string SECTION_CUSTOMS = "CUSTOMS";
         
         private static readonly Regex PATTERN_PLACEHOLDER =
             new Regex(@"#\[\s*([a-z_](?:[\w\.\-]*[a-z0-9_])?)\s*\]", RegexOptions.IgnoreCase);
-        
+
         static Settings()
         {
             Environment = new Dictionary<string, string>(StringComparer.OrdinalIgnoreCase);
@@ -89,7 +81,7 @@
             // With FILESYSTEM, the environment variables remain unchanged as
             // they are required in the path for the storage. This serves both
             // to reduce the path length and to mask the drive letter.
-                
+
             foreach (var key in GetSectionKeys(iniFile, SECTION_ENVIRONMENT))
                 Environment.Add(key, NormalizeValue(GetSectionKey(iniFile, SECTION_ENVIRONMENT, key)));
             foreach (var line in GetSectionLines(iniFile, SECTION_FILESYSTEM))
@@ -99,7 +91,7 @@
             foreach (var line in GetSectionLines(iniFile, SECTION_CUSTOMS))
                 Customs.Add(NormalizeValue(line));
         }
-        
+
         private static IEnumerable<string> GetSectionKeys(FileInfo file, string section)
         {
             if (!file.Exists)
@@ -108,14 +100,14 @@
             GetPrivateProfileString(section, null, null, buffer, (uint)buffer.Capacity, file.FullName);
             return buffer.ToString().Split(new[] { '\0' }, StringSplitOptions.RemoveEmptyEntries);
         }
-        
+
         private static string GetSectionKey(FileInfo file, string section, string key, string defaultValue = "")
         {
             var result = new StringBuilder((int)file.Length);
             GetPrivateProfileString(section, key, defaultValue, result, (uint)result.Capacity, file.FullName);
             return result.ToString();
         }
-        
+
         private static IEnumerable<string> GetSectionLines(FileInfo file, string section)
         {
             if (!file.Exists)
@@ -129,7 +121,7 @@
                     !String.IsNullOrEmpty(line)
                         && !line.StartsWith(";"));
         }
-        
+
         private static string NormalizeValuePlaceholder(string value)
         {
             return PATTERN_PLACEHOLDER.Replace(value, match =>
