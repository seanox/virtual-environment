<<<<<<< HEAD
﻿// LICENSE TERMS - Seanox Software Solutions is an open-source project,
// hereinafter referred to as Seanox. This software is licensed under the Apache
// License, Version 2.0.
//
// Virtual Environment Startup
=======
﻿// Virtual Environment Startup
>>>>>>> c928de24
// Starts a batch script with the same name minimized.
// Copyright (C) 2025 Seanox Software Solutions
//
// Licensed under the Apache License, Version 2.0 (the "License"); you may not
// use this file except in compliance with the License. You may obtain a copy of
// the License at
//
//     https://www.apache.org/licenses/LICENSE-2.0
//
// Unless required by applicable law or agreed to in writing, software
// distributed under the License is distributed on an "AS IS" BASIS, WITHOUT
// WARRANTIES OR CONDITIONS OF ANY KIND, either express or implied. See the
// License for the specific language governing permissions and limitations under
// the License.

using System;
using System.Diagnostics;
using System.IO;
using System.Linq;
using System.Reflection;
using System.Windows.Forms;

namespace VirtualEnvironment.Startup
{
    internal static class Program
    {
        [STAThread]
        private static void Main(string[] arguments)
        {
            Application.EnableVisualStyles();
            Application.SetCompatibleTextRenderingDefault(false);

            var applicationPath = Assembly.GetExecutingAssembly().Location;
            var applicationDirectory = Path.GetDirectoryName(applicationPath);
            var applicationName = Path.GetFileNameWithoutExtension(applicationPath);

            var scriptName = Path.GetFileNameWithoutExtension(applicationPath) + ".cmd";
            var scriptFile = Path.Combine(applicationDirectory, scriptName);
            if (!File.Exists(scriptFile))
            {
                MessageBox.Show($"The required {scriptName} file was not found",
                    applicationName,
                    MessageBoxButtons.OK,
                    MessageBoxIcon.Stop);
                return;
            }

            if (new FileInfo(scriptFile).Length <= 0)
                return;

            var processStartInfo = new ProcessStartInfo()
            {
                UseShellExecute = true,
                CreateNoWindow  = true,

                WindowStyle = ProcessWindowStyle.Hidden,

                FileName = scriptFile,
                WorkingDirectory = applicationDirectory,

                RedirectStandardError  = false,
                RedirectStandardOutput = false,
            };
            
            if (arguments?.Length > 0)
                processStartInfo.Arguments = String.Join(" ",
                    arguments.Select(argument => argument.Replace("\"", "\"\"\"")));

            try
            {
                var process = new Process();
                process.StartInfo = processStartInfo;
                process.Start();
            }
            catch (Exception exception)
            {
                MessageBox.Show($"Program start has failed{System.Environment.NewLine}{exception.Message}",
                    applicationName,
                    MessageBoxButtons.OK,
                    MessageBoxIcon.Error);
            }
        }
    }
}<|MERGE_RESOLUTION|>--- conflicted
+++ resolved
@@ -1,12 +1,4 @@
-<<<<<<< HEAD
-﻿// LICENSE TERMS - Seanox Software Solutions is an open-source project,
-// hereinafter referred to as Seanox. This software is licensed under the Apache
-// License, Version 2.0.
-//
 // Virtual Environment Startup
-=======
-﻿// Virtual Environment Startup
->>>>>>> c928de24
 // Starts a batch script with the same name minimized.
 // Copyright (C) 2025 Seanox Software Solutions
 //
